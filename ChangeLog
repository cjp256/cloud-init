--- conflicted
+++ resolved
@@ -1,5 +1,3 @@
-<<<<<<< HEAD
-=======
 23.2
  - BSD: simplify finding MBR partitions by removing duplicate code
    [Mina Galić]
@@ -156,7 +154,6 @@
  - Make user/vendor data sensitive and remove log permissions
    (LP: #2013967) (CVE-2023-1786)
 
->>>>>>> cdc24d86
 23.1.1
  - source: Force OpenStack when it is only option (#2045)
  - sources/azure: fix regressions in IMDS behavior (#2041)
