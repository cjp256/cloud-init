# vi: ts=4 expandtab
#
#    Copyright (C) 2012 Canonical Ltd.
#    Copyright (C) 2012, 2013 Hewlett-Packard Development Company, L.P.
#    Copyright (C) 2012 Yahoo! Inc.
#
#    Author: Scott Moser <scott.moser@canonical.com>
#    Author: Juerg Haefliger <juerg.haefliger@hp.com>
#    Author: Joshua Harlow <harlowja@yahoo-inc.com>
#    Author: Ben Howard <ben.howard@canonical.com>
#
#    This program is free software: you can redistribute it and/or modify
#    it under the terms of the GNU General Public License version 3, as
#    published by the Free Software Foundation.
#
#    This program is distributed in the hope that it will be useful,
#    but WITHOUT ANY WARRANTY; without even the implied warranty of
#    MERCHANTABILITY or FITNESS FOR A PARTICULAR PURPOSE.  See the
#    GNU General Public License for more details.
#
#    You should have received a copy of the GNU General Public License
#    along with this program.  If not, see <http://www.gnu.org/licenses/>.

import six
from six import StringIO

import abc
import os
import re
import stat

from cloudinit import importer
from cloudinit import log as logging
from cloudinit import ssh_util
from cloudinit import type_utils
from cloudinit import util

from cloudinit.distros.parsers import hosts


OSFAMILIES = {
    'debian': ['debian', 'ubuntu'],
    'redhat': ['fedora', 'rhel'],
    'gentoo': ['gentoo'],
    'freebsd': ['freebsd'],
    'suse': ['sles'],
    'arch': ['arch'],
}

LOG = logging.getLogger(__name__)


class Distro(object):
    __metaclass__ = abc.ABCMeta

    usr_lib_exec = "/usr/lib"
    hosts_fn = "/etc/hosts"
    ci_sudoers_fn = "/etc/sudoers.d/90-cloud-init-users"
    hostname_conf_fn = "/etc/hostname"
    tz_zone_dir = "/usr/share/zoneinfo"
    init_cmd = ['service']  # systemctl, service etc

    def __init__(self, name, cfg, paths):
        self._paths = paths
        self._cfg = cfg
        self.name = name

    @abc.abstractmethod
    def install_packages(self, pkglist):
        raise NotImplementedError()

    @abc.abstractmethod
    def _write_network(self, settings):
        # In the future use the http://fedorahosted.org/netcf/
        # to write this blob out in a distro format
        raise NotImplementedError()

    def _write_network_config(self, settings):
        raise NotImplementedError()

    def _find_tz_file(self, tz):
        tz_file = os.path.join(self.tz_zone_dir, str(tz))
        if not os.path.isfile(tz_file):
            raise IOError(("Invalid timezone %s,"
                           " no file found at %s") % (tz, tz_file))
        return tz_file

    def get_option(self, opt_name, default=None):
        return self._cfg.get(opt_name, default)

    def set_hostname(self, hostname, fqdn=None):
        writeable_hostname = self._select_hostname(hostname, fqdn)
        self._write_hostname(writeable_hostname, self.hostname_conf_fn)
        self._apply_hostname(writeable_hostname)

    def uses_systemd(self):
        try:
            res = os.lstat('/run/systemd/system')
            return stat.S_ISDIR(res.st_mode)
        except:
            return False

    @abc.abstractmethod
    def package_command(self, cmd, args=None, pkgs=None):
        raise NotImplementedError()

    @abc.abstractmethod
    def update_package_sources(self):
        raise NotImplementedError()

    def get_primary_arch(self):
        arch = os.uname[4]
        if arch in ("i386", "i486", "i586", "i686"):
            return "i386"
        return arch

    def _get_arch_package_mirror_info(self, arch=None):
        mirror_info = self.get_option("package_mirrors", [])
        if not arch:
            arch = self.get_primary_arch()
        return _get_arch_package_mirror_info(mirror_info, arch)

    def get_package_mirror_info(self, arch=None, data_source=None):
        # This resolves the package_mirrors config option
        # down to a single dict of {mirror_name: mirror_url}
        arch_info = self._get_arch_package_mirror_info(arch)
        return _get_package_mirror_info(data_source=data_source,
                                        mirror_info=arch_info)

    def apply_network(self, settings, bring_up=True):
        # Write it out
        dev_names = self._write_network(settings)
        # Now try to bring them up
        if bring_up:
            return self._bring_up_interfaces(dev_names)
        return False

<<<<<<< HEAD
    def apply_network_config(self, netconfig, bring_up=True):
=======
    def apply_network_config(self, netconfig, bring_up=False):
>>>>>>> 5b3cad36
        # Write it out
        dev_names = self._write_network_config(netconfig)
        # Now try to bring them up
        if bring_up:
            return self._bring_up_interfaces(dev_names)
        return False

    @abc.abstractmethod
    def apply_locale(self, locale, out_fn=None):
        raise NotImplementedError()

    @abc.abstractmethod
    def set_timezone(self, tz):
        raise NotImplementedError()

    def _get_localhost_ip(self):
        return "127.0.0.1"

    @abc.abstractmethod
    def _read_hostname(self, filename, default=None):
        raise NotImplementedError()

    @abc.abstractmethod
    def _write_hostname(self, hostname, filename):
        raise NotImplementedError()

    @abc.abstractmethod
    def _read_system_hostname(self):
        raise NotImplementedError()

    def _apply_hostname(self, hostname):
        # This really only sets the hostname
        # temporarily (until reboot so it should
        # not be depended on). Use the write
        # hostname functions for 'permanent' adjustments.
        LOG.debug("Non-persistently setting the system hostname to %s",
                  hostname)
        try:
            util.subp(['hostname', hostname])
        except util.ProcessExecutionError:
            util.logexc(LOG, "Failed to non-persistently adjust the system "
                        "hostname to %s", hostname)

    def _select_hostname(self, hostname, fqdn):
        # Prefer the short hostname over the long
        # fully qualified domain name
        if not hostname:
            return fqdn
        return hostname

    @staticmethod
    def expand_osfamily(family_list):
        distros = []
        for family in family_list:
            if family not in OSFAMILIES:
                raise ValueError("No distibutions found for osfamily %s"
                                 % (family))
            distros.extend(OSFAMILIES[family])
        return distros

    def update_hostname(self, hostname, fqdn, prev_hostname_fn):
        applying_hostname = hostname

        # Determine what the actual written hostname should be
        hostname = self._select_hostname(hostname, fqdn)

        # If the previous hostname file exists lets see if we
        # can get a hostname from it
        if prev_hostname_fn and os.path.exists(prev_hostname_fn):
            prev_hostname = self._read_hostname(prev_hostname_fn)
        else:
            prev_hostname = None

        # Lets get where we should write the system hostname
        # and what the system hostname is
        (sys_fn, sys_hostname) = self._read_system_hostname()
        update_files = []

        # If there is no previous hostname or it differs
        # from what we want, lets update it or create the
        # file in the first place
        if not prev_hostname or prev_hostname != hostname:
            update_files.append(prev_hostname_fn)

        # If the system hostname is different than the previous
        # one or the desired one lets update it as well
        if ((not sys_hostname) or (sys_hostname == prev_hostname and
           sys_hostname != hostname)):
            update_files.append(sys_fn)

        # If something else has changed the hostname after we set it
        # initially, we should not overwrite those changes (we should
        # only be setting the hostname once per instance)
        if (sys_hostname and prev_hostname and
                sys_hostname != prev_hostname):
            LOG.info("%s differs from %s, assuming user maintained hostname.",
                     prev_hostname_fn, sys_fn)
            return

        # Remove duplicates (incase the previous config filename)
        # is the same as the system config filename, don't bother
        # doing it twice
        update_files = set([f for f in update_files if f])
        LOG.debug("Attempting to update hostname to %s in %s files",
                  hostname, len(update_files))

        for fn in update_files:
            try:
                self._write_hostname(hostname, fn)
            except IOError:
                util.logexc(LOG, "Failed to write hostname %s to %s", hostname,
                            fn)

        # If the system hostname file name was provided set the
        # non-fqdn as the transient hostname.
        if sys_fn in update_files:
            self._apply_hostname(applying_hostname)

    def update_etc_hosts(self, hostname, fqdn):
        header = ''
        if os.path.exists(self.hosts_fn):
            eh = hosts.HostsConf(util.load_file(self.hosts_fn))
        else:
            eh = hosts.HostsConf('')
            header = util.make_header(base="added")
        local_ip = self._get_localhost_ip()
        prev_info = eh.get_entry(local_ip)
        need_change = False
        if not prev_info:
            eh.add_entry(local_ip, fqdn, hostname)
            need_change = True
        else:
            need_change = True
            for entry in prev_info:
                entry_fqdn = None
                entry_aliases = []
                if len(entry) >= 1:
                    entry_fqdn = entry[0]
                if len(entry) >= 2:
                    entry_aliases = entry[1:]
                if entry_fqdn is not None and entry_fqdn == fqdn:
                    if hostname in entry_aliases:
                        # Exists already, leave it be
                        need_change = False
            if need_change:
                # Doesn't exist, add that entry in...
                new_entries = list(prev_info)
                new_entries.append([fqdn, hostname])
                eh.del_entries(local_ip)
                for entry in new_entries:
                    if len(entry) == 1:
                        eh.add_entry(local_ip, entry[0])
                    elif len(entry) >= 2:
                        eh.add_entry(local_ip, *entry)
        if need_change:
            contents = StringIO()
            if header:
                contents.write("%s\n" % (header))
            contents.write("%s\n" % (eh))
            util.write_file(self.hosts_fn, contents.getvalue(), mode=0o644)

    def _bring_up_interface(self, device_name):
        cmd = ['ifup', device_name]
        LOG.debug("Attempting to run bring up interface %s using command %s",
                  device_name, cmd)
        try:
            (_out, err) = util.subp(cmd)
            if len(err):
                LOG.warn("Running %s resulted in stderr output: %s", cmd, err)
            return True
        except util.ProcessExecutionError:
            util.logexc(LOG, "Running interface command %s failed", cmd)
            return False

    def _bring_up_interfaces(self, device_names):
        am_failed = 0
        for d in device_names:
            if not self._bring_up_interface(d):
                am_failed += 1
        if am_failed == 0:
            return True
        return False

    def get_default_user(self):
        return self.get_option('default_user')

    def add_user(self, name, **kwargs):
        """
        Add a user to the system using standard GNU tools
        """
        if util.is_user(name):
            LOG.info("User %s already exists, skipping." % name)
            return

        if 'create_groups' in kwargs:
            create_groups = kwargs.pop('create_groups')
        else:
            create_groups = True

        adduser_cmd = ['useradd', name]
        log_adduser_cmd = ['useradd', name]

        # Since we are creating users, we want to carefully validate the
        # inputs. If something goes wrong, we can end up with a system
        # that nobody can login to.
        adduser_opts = {
            "gecos": '--comment',
            "homedir": '--home',
            "primary_group": '--gid',
            "uid": '--uid',
            "groups": '--groups',
            "passwd": '--password',
            "shell": '--shell',
            "expiredate": '--expiredate',
            "inactive": '--inactive',
            "selinux_user": '--selinux-user',
        }

        adduser_flags = {
            "no_user_group": '--no-user-group',
            "system": '--system',
            "no_log_init": '--no-log-init',
        }

        redact_opts = ['passwd']

        groups = kwargs.get('groups')
        if groups:
            if isinstance(groups, (list, tuple)):
                kwargs['groups'] = ",".join(groups)
            else:
                groups = groups.split(",")

        if create_groups:
            for group in kwargs.get('groups').split(","):
                if not util.is_group(group):
                    self.create_group(group)
                    LOG.debug("created group %s for user %s", name, group)

        # Check the values and create the command
        for key, val in kwargs.items():

            if key in adduser_opts and val and isinstance(val, str):
                adduser_cmd.extend([adduser_opts[key], val])

                # Redact certain fields from the logs
                if key in redact_opts:
                    log_adduser_cmd.extend([adduser_opts[key], 'REDACTED'])
                else:
                    log_adduser_cmd.extend([adduser_opts[key], val])

            elif key in adduser_flags and val:
                adduser_cmd.append(adduser_flags[key])
                log_adduser_cmd.append(adduser_flags[key])

        # Don't create the home directory if directed so or if the user is a
        # system user
        if 'no_create_home' in kwargs or 'system' in kwargs:
            adduser_cmd.append('-M')
            log_adduser_cmd.append('-M')
        else:
            adduser_cmd.append('-m')
            log_adduser_cmd.append('-m')

        # Run the command
        LOG.debug("Adding user %s", name)
        try:
            util.subp(adduser_cmd, logstring=log_adduser_cmd)
        except Exception as e:
            util.logexc(LOG, "Failed to create user %s", name)
            raise e

    def create_user(self, name, **kwargs):
        """
        Creates users for the system using the GNU passwd tools. This
        will work on an GNU system. This should be overriden on
        distros where useradd is not desirable or not available.
        """

        # Add the user
        self.add_user(name, **kwargs)

        # Set password if plain-text password provided and non-empty
        if 'plain_text_passwd' in kwargs and kwargs['plain_text_passwd']:
            self.set_passwd(name, kwargs['plain_text_passwd'])

        # Set password if hashed password is provided and non-empty
        if 'hashed_passwd' in kwargs and kwargs['hashed_passwd']:
            self.set_passwd(name, kwargs['hashed_passwd'], hashed=True)

        # Default locking down the account.  'lock_passwd' defaults to True.
        # lock account unless lock_password is False.
        if kwargs.get('lock_passwd', True):
            self.lock_passwd(name)

        # Configure sudo access
        if 'sudo' in kwargs:
            self.write_sudo_rules(name, kwargs['sudo'])

        # Import SSH keys
        if 'ssh_authorized_keys' in kwargs:
            # Try to handle this in a smart manner.
            keys = kwargs['ssh_authorized_keys']
            if isinstance(keys, six.string_types):
                keys = [keys]
            if isinstance(keys, dict):
                keys = list(keys.values())
            if keys is not None:
                if not isinstance(keys, (tuple, list, set)):
                    LOG.warn("Invalid type '%s' detected for"
                             " 'ssh_authorized_keys', expected list,"
                             " string, dict, or set.", type(keys))
                else:
                    keys = set(keys) or []
                    ssh_util.setup_user_keys(keys, name, options=None)

        return True

    def lock_passwd(self, name):
        """
        Lock the password of a user, i.e., disable password logins
        """
        try:
            # Need to use the short option name '-l' instead of '--lock'
            # (which would be more descriptive) since SLES 11 doesn't know
            # about long names.
            util.subp(['passwd', '-l', name])
        except Exception as e:
            util.logexc(LOG, 'Failed to disable password for user %s', name)
            raise e

    def set_passwd(self, user, passwd, hashed=False):
        pass_string = '%s:%s' % (user, passwd)
        cmd = ['chpasswd']

        if hashed:
            # Need to use the short option name '-e' instead of '--encrypted'
            # (which would be more descriptive) since SLES 11 doesn't know
            # about long names.
            cmd.append('-e')

        try:
            util.subp(cmd, pass_string, logstring="chpasswd for %s" % user)
        except Exception as e:
            util.logexc(LOG, "Failed to set password for %s", user)
            raise e

        return True

    def ensure_sudo_dir(self, path, sudo_base='/etc/sudoers'):
        # Ensure the dir is included and that
        # it actually exists as a directory
        sudoers_contents = ''
        base_exists = False
        if os.path.exists(sudo_base):
            sudoers_contents = util.load_file(sudo_base)
            base_exists = True
        found_include = False
        for line in sudoers_contents.splitlines():
            line = line.strip()
            include_match = re.search(r"^#includedir\s+(.*)$", line)
            if not include_match:
                continue
            included_dir = include_match.group(1).strip()
            if not included_dir:
                continue
            included_dir = os.path.abspath(included_dir)
            if included_dir == path:
                found_include = True
                break
        if not found_include:
            try:
                if not base_exists:
                    lines = [('# See sudoers(5) for more information'
                              ' on "#include" directives:'), '',
                             util.make_header(base="added"),
                             "#includedir %s" % (path), '']
                    sudoers_contents = "\n".join(lines)
                    util.write_file(sudo_base, sudoers_contents, 0o440)
                else:
                    lines = ['', util.make_header(base="added"),
                             "#includedir %s" % (path), '']
                    sudoers_contents = "\n".join(lines)
                    util.append_file(sudo_base, sudoers_contents)
                LOG.debug("Added '#includedir %s' to %s" % (path, sudo_base))
            except IOError as e:
                util.logexc(LOG, "Failed to write %s", sudo_base)
                raise e
        util.ensure_dir(path, 0o750)

    def write_sudo_rules(self, user, rules, sudo_file=None):
        if not sudo_file:
            sudo_file = self.ci_sudoers_fn

        lines = [
            '',
            "# User rules for %s" % user,
        ]
        if isinstance(rules, (list, tuple)):
            for rule in rules:
                lines.append("%s %s" % (user, rule))
        elif isinstance(rules, six.string_types):
            lines.append("%s %s" % (user, rules))
        else:
            msg = "Can not create sudoers rule addition with type %r"
            raise TypeError(msg % (type_utils.obj_name(rules)))
        content = "\n".join(lines)
        content += "\n"  # trailing newline

        self.ensure_sudo_dir(os.path.dirname(sudo_file))
        if not os.path.exists(sudo_file):
            contents = [
                util.make_header(),
                content,
            ]
            try:
                util.write_file(sudo_file, "\n".join(contents), 0o440)
            except IOError as e:
                util.logexc(LOG, "Failed to write sudoers file %s", sudo_file)
                raise e
        else:
            try:
                util.append_file(sudo_file, content)
            except IOError as e:
                util.logexc(LOG, "Failed to append sudoers file %s", sudo_file)
                raise e

    def create_group(self, name, members=None):
        group_add_cmd = ['groupadd', name]
        if not members:
            members = []

        # Check if group exists, and then add it doesn't
        if util.is_group(name):
            LOG.warn("Skipping creation of existing group '%s'" % name)
        else:
            try:
                util.subp(group_add_cmd)
                LOG.info("Created new group %s" % name)
            except Exception:
                util.logexc(LOG, "Failed to create group %s", name)

        # Add members to the group, if so defined
        if len(members) > 0:
            for member in members:
                if not util.is_user(member):
                    LOG.warn("Unable to add group member '%s' to group '%s'"
                             "; user does not exist.", member, name)
                    continue

                util.subp(['usermod', '-a', '-G', name, member])
                LOG.info("Added user '%s' to group '%s'" % (member, name))


def _get_package_mirror_info(mirror_info, data_source=None,
                             mirror_filter=util.search_for_mirror):
    # given a arch specific 'mirror_info' entry (from package_mirrors)
    # search through the 'search' entries, and fallback appropriately
    # return a dict with only {name: mirror} entries.
    if not mirror_info:
        mirror_info = {}

    # ec2 availability zones are named cc-direction-[0-9][a-d] (us-east-1b)
    # the region is us-east-1. so region = az[0:-1]
    directions_re = '|'.join([
        'central', 'east', 'north', 'northeast', 'northwest',
        'south', 'southeast', 'southwest', 'west'])
    ec2_az_re = ("^[a-z][a-z]-(%s)-[1-9][0-9]*[a-z]$" % directions_re)

    subst = {}
    if data_source and data_source.availability_zone:
        subst['availability_zone'] = data_source.availability_zone

        if re.match(ec2_az_re, data_source.availability_zone):
            subst['ec2_region'] = "%s" % data_source.availability_zone[0:-1]

    if data_source and data_source.region:
        subst['region'] = data_source.region

    results = {}
    for (name, mirror) in mirror_info.get('failsafe', {}).items():
        results[name] = mirror

    for (name, searchlist) in mirror_info.get('search', {}).items():
        mirrors = []
        for tmpl in searchlist:
            try:
                mirrors.append(tmpl % subst)
            except KeyError:
                pass

        found = mirror_filter(mirrors)
        if found:
            results[name] = found

    LOG.debug("filtered distro mirror info: %s" % results)

    return results


def _get_arch_package_mirror_info(package_mirrors, arch):
    # pull out the specific arch from a 'package_mirrors' config option
    default = None
    for item in package_mirrors:
        arches = item.get("arches")
        if arch in arches:
            return item
        if "default" in arches:
            default = item
    return default


# Normalizes a input group configuration
# which can be a comma seperated list of
# group names, or a list of group names
# or a python dictionary of group names
# to a list of members of that group.
#
# The output is a dictionary of group
# names => members of that group which
# is the standard form used in the rest
# of cloud-init
def _normalize_groups(grp_cfg):
    if isinstance(grp_cfg, six.string_types):
        grp_cfg = grp_cfg.strip().split(",")
    if isinstance(grp_cfg, list):
        c_grp_cfg = {}
        for i in grp_cfg:
            if isinstance(i, dict):
                for k, v in i.items():
                    if k not in c_grp_cfg:
                        if isinstance(v, list):
                            c_grp_cfg[k] = list(v)
                        elif isinstance(v, six.string_types):
                            c_grp_cfg[k] = [v]
                        else:
                            raise TypeError("Bad group member type %s" %
                                            type_utils.obj_name(v))
                    else:
                        if isinstance(v, list):
                            c_grp_cfg[k].extend(v)
                        elif isinstance(v, six.string_types):
                            c_grp_cfg[k].append(v)
                        else:
                            raise TypeError("Bad group member type %s" %
                                            type_utils.obj_name(v))
            elif isinstance(i, six.string_types):
                if i not in c_grp_cfg:
                    c_grp_cfg[i] = []
            else:
                raise TypeError("Unknown group name type %s" %
                                type_utils.obj_name(i))
        grp_cfg = c_grp_cfg
    groups = {}
    if isinstance(grp_cfg, dict):
        for (grp_name, grp_members) in grp_cfg.items():
            groups[grp_name] = util.uniq_merge_sorted(grp_members)
    else:
        raise TypeError(("Group config must be list, dict "
                         " or string types only and not %s") %
                        type_utils.obj_name(grp_cfg))
    return groups


# Normalizes a input group configuration
# which can be a comma seperated list of
# user names, or a list of string user names
# or a list of dictionaries with components
# that define the user config + 'name' (if
# a 'name' field does not exist then the
# default user is assumed to 'own' that
# configuration.
#
# The output is a dictionary of user
# names => user config which is the standard
# form used in the rest of cloud-init. Note
# the default user will have a special config
# entry 'default' which will be marked as true
# all other users will be marked as false.
def _normalize_users(u_cfg, def_user_cfg=None):
    if isinstance(u_cfg, dict):
        ad_ucfg = []
        for (k, v) in u_cfg.items():
            if isinstance(v, (bool, int, float) + six.string_types):
                if util.is_true(v):
                    ad_ucfg.append(str(k))
            elif isinstance(v, dict):
                v['name'] = k
                ad_ucfg.append(v)
            else:
                raise TypeError(("Unmappable user value type %s"
                                 " for key %s") % (type_utils.obj_name(v), k))
        u_cfg = ad_ucfg
    elif isinstance(u_cfg, six.string_types):
        u_cfg = util.uniq_merge_sorted(u_cfg)

    users = {}
    for user_config in u_cfg:
        if isinstance(user_config, (list,) + six.string_types):
            for u in util.uniq_merge(user_config):
                if u and u not in users:
                    users[u] = {}
        elif isinstance(user_config, dict):
            if 'name' in user_config:
                n = user_config.pop('name')
                prev_config = users.get(n) or {}
                users[n] = util.mergemanydict([prev_config,
                                               user_config])
            else:
                # Assume the default user then
                prev_config = users.get('default') or {}
                users['default'] = util.mergemanydict([prev_config,
                                                       user_config])
        else:
            raise TypeError(("User config must be dictionary/list "
                             " or string types only and not %s") %
                            type_utils.obj_name(user_config))

    # Ensure user options are in the right python friendly format
    if users:
        c_users = {}
        for (uname, uconfig) in users.items():
            c_uconfig = {}
            for (k, v) in uconfig.items():
                k = k.replace('-', '_').strip()
                if k:
                    c_uconfig[k] = v
            c_users[uname] = c_uconfig
        users = c_users

    # Fixup the default user into the real
    # default user name and replace it...
    def_user = None
    if users and 'default' in users:
        def_config = users.pop('default')
        if def_user_cfg:
            # Pickup what the default 'real name' is
            # and any groups that are provided by the
            # default config
            def_user_cfg = def_user_cfg.copy()
            def_user = def_user_cfg.pop('name')
            def_groups = def_user_cfg.pop('groups', [])
            # Pickup any config + groups for that user name
            # that we may have previously extracted
            parsed_config = users.pop(def_user, {})
            parsed_groups = parsed_config.get('groups', [])
            # Now merge our extracted groups with
            # anything the default config provided
            users_groups = util.uniq_merge_sorted(parsed_groups, def_groups)
            parsed_config['groups'] = ",".join(users_groups)
            # The real config for the default user is the
            # combination of the default user config provided
            # by the distro, the default user config provided
            # by the above merging for the user 'default' and
            # then the parsed config from the user's 'real name'
            # which does not have to be 'default' (but could be)
            users[def_user] = util.mergemanydict([def_user_cfg,
                                                  def_config,
                                                  parsed_config])

    # Ensure that only the default user that we
    # found (if any) is actually marked as being
    # the default user
    if users:
        for (uname, uconfig) in users.items():
            if def_user and uname == def_user:
                uconfig['default'] = True
            else:
                uconfig['default'] = False

    return users


# Normalizes a set of user/users and group
# dictionary configuration into a useable
# format that the rest of cloud-init can
# understand using the default user
# provided by the input distrobution (if any)
# to allow for mapping of the 'default' user.
#
# Output is a dictionary of group names -> [member] (list)
# and a dictionary of user names -> user configuration (dict)
#
# If 'user' exists it will override
# the 'users'[0] entry (if a list) otherwise it will
# just become an entry in the returned dictionary (no override)
def normalize_users_groups(cfg, distro):
    if not cfg:
        cfg = {}

    users = {}
    groups = {}
    if 'groups' in cfg:
        groups = _normalize_groups(cfg['groups'])

    # Handle the previous style of doing this where the first user
    # overrides the concept of the default user if provided in the user: XYZ
    # format.
    old_user = {}
    if 'user' in cfg and cfg['user']:
        old_user = cfg['user']
        # Translate it into the format that is more useful
        # going forward
        if isinstance(old_user, six.string_types):
            old_user = {
                'name': old_user,
            }
        if not isinstance(old_user, dict):
            LOG.warn(("Format for 'user' key must be a string or "
                      "dictionary and not %s"), type_utils.obj_name(old_user))
            old_user = {}

    # If no old user format, then assume the distro
    # provides what the 'default' user maps to, but notice
    # that if this is provided, we won't automatically inject
    # a 'default' user into the users list, while if a old user
    # format is provided we will.
    distro_user_config = {}
    try:
        distro_user_config = distro.get_default_user()
    except NotImplementedError:
        LOG.warn(("Distro has not implemented default user "
                  "access. No distribution provided default user"
                  " will be normalized."))

    # Merge the old user (which may just be an empty dict when not
    # present with the distro provided default user configuration so
    # that the old user style picks up all the distribution specific
    # attributes (if any)
    default_user_config = util.mergemanydict([old_user, distro_user_config])

    base_users = cfg.get('users', [])
    if not isinstance(base_users, (list, dict) + six.string_types):
        LOG.warn(("Format for 'users' key must be a comma separated string"
                  " or a dictionary or a list and not %s"),
                 type_utils.obj_name(base_users))
        base_users = []

    if old_user:
        # Ensure that when user: is provided that this user
        # always gets added (as the default user)
        if isinstance(base_users, list):
            # Just add it on at the end...
            base_users.append({'name': 'default'})
        elif isinstance(base_users, dict):
            base_users['default'] = dict(base_users).get('default', True)
        elif isinstance(base_users, six.string_types):
            # Just append it on to be re-parsed later
            base_users += ",default"

    users = _normalize_users(base_users, default_user_config)
    return (users, groups)


# Given a user dictionary config it will
# extract the default user name and user config
# from that list and return that tuple or
# return (None, None) if no default user is
# found in the given input
def extract_default(users, default_name=None, default_config=None):
    if not users:
        users = {}

    def safe_find(entry):
        config = entry[1]
        if not config or 'default' not in config:
            return False
        else:
            return config['default']

    tmp_users = users.items()
    tmp_users = dict(filter(safe_find, tmp_users))
    if not tmp_users:
        return (default_name, default_config)
    else:
        name = list(tmp_users)[0]
        config = tmp_users[name]
        config.pop('default', None)
        return (name, config)


def fetch(name):
    locs, looked_locs = importer.find_module(name, ['', __name__], ['Distro'])
    if not locs:
        raise ImportError("No distribution found for distro %s (searched %s)"
                          % (name, looked_locs))
    mod = importer.import_module(locs[0])
    cls = getattr(mod, 'Distro')
    return cls


def set_etc_timezone(tz, tz_file=None, tz_conf="/etc/timezone",
                     tz_local="/etc/localtime"):
    util.write_file(tz_conf, str(tz).rstrip() + "\n")
    # This ensures that the correct tz will be used for the system
    if tz_local and tz_file:
        # use a symlink if there exists a symlink or tz_local is not present
        if os.path.islink(tz_local) or not os.path.exists(tz_local):
            os.symlink(tz_file, tz_local)
        else:
            util.copy(tz_file, tz_local)
    return<|MERGE_RESOLUTION|>--- conflicted
+++ resolved
@@ -135,11 +135,7 @@
             return self._bring_up_interfaces(dev_names)
         return False
 
-<<<<<<< HEAD
-    def apply_network_config(self, netconfig, bring_up=True):
-=======
     def apply_network_config(self, netconfig, bring_up=False):
->>>>>>> 5b3cad36
         # Write it out
         dev_names = self._write_network_config(netconfig)
         # Now try to bring them up
