--- conflicted
+++ resolved
@@ -125,13 +125,8 @@
             raise exc
         return
 
-<<<<<<< HEAD
     if not stat.S_ISBLK(statret.st_mode) and not stat.S_ISCHR(statret.st_mode):
-        if util.is_container():
-=======
-    if not stat.S_ISBLK(statret.st_mode):
         if container:
->>>>>>> c833a84f
             log.debug("device '%s' not a block device in container."
                       " cannot resize: %s" % (devpth, info))
         else:
